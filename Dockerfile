--- conflicted
+++ resolved
@@ -13,13 +13,8 @@
 # =============
 
 # JAR files required to generate OpenID Connect keys
-<<<<<<< HEAD
-ENV GLUU_VERSION=4.2.1.Final
-ENV GLUU_BUILD_DATE="2020-09-26 12:32"
-=======
 ENV GLUU_VERSION=4.2.2-SNAPSHOT
-ENV GLUU_BUILD_DATE="2020-09-28 18:22"
->>>>>>> 9e614b87
+ENV GLUU_BUILD_DATE="2020-10-29 16:08"
 
 RUN mkdir -p /app/javalibs \
     && wget -q https://ox.gluu.org/maven/org/gluu/oxauth-client/${GLUU_VERSION}/oxauth-client-${GLUU_VERSION}-jar-with-dependencies.jar -O /app/javalibs/oxauth-client.jar
@@ -109,8 +104,8 @@
 LABEL name="Certmanager" \
     maintainer="Gluu Inc. <support@gluu.org>" \
     vendor="Gluu Federation" \
-    version="4.2.1" \
-    release="02" \
+    version="4.2.2" \
+    release="dev" \
     summary="Gluu Certmanager" \
     description="Manage certs and crypto keys for Gluu Server"
 
